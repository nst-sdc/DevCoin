{
  "name": "dev-club-dashboard",
  "private": true,
  "version": "0.0.0",
  "type": "module",
  "scripts": {
    "dev": "vite",
    "build": "vite build",
    "lint": "eslint .",
    "preview": "vite preview"
  },
  "dependencies": {
    "@firebasegen/default-connector": "file:dataconnect-generated/js/default-connector",
    "@octokit/rest": "^20.0.2",
<<<<<<< HEAD
    "@tailwindcss/typography": "^0.5.16",
=======
    "@supabase/supabase-js": "^2.48.1",
>>>>>>> ca67687a
    "axios": "^1.6.7",
    "date-fns": "^3.3.1",
    "firebase": "^11.3.1",
    "lucide-react": "^0.344.0",
    "react": "^18.3.1",
    "react-dom": "^18.3.1",
    "react-router-dom": "^6.22.3",
    "react-toastify": "^10.0.4",
    "zod": "^3.22.4"
  },
  "devDependencies": {
    "@eslint/js": "^9.9.1",
    "@types/react": "^18.3.5",
    "@types/react-dom": "^18.3.0",
    "@vitejs/plugin-react": "^4.3.1",
    "autoprefixer": "^10.4.18",
    "daisyui": "^4.12.23",
    "eslint": "^9.9.1",
    "eslint-plugin-react-hooks": "^5.1.0-rc.0",
    "eslint-plugin-react-refresh": "^0.4.11",
    "globals": "^15.9.0",
    "postcss": "^8.4.35",
    "tailwindcss": "^3.4.1",
    "typescript": "^5.5.3",
    "typescript-eslint": "^8.3.0",
    "vite": "^5.4.14"
  }
}<|MERGE_RESOLUTION|>--- conflicted
+++ resolved
@@ -12,11 +12,11 @@
   "dependencies": {
     "@firebasegen/default-connector": "file:dataconnect-generated/js/default-connector",
     "@octokit/rest": "^20.0.2",
-<<<<<<< HEAD
+
     "@tailwindcss/typography": "^0.5.16",
-=======
+
     "@supabase/supabase-js": "^2.48.1",
->>>>>>> ca67687a
+
     "axios": "^1.6.7",
     "date-fns": "^3.3.1",
     "firebase": "^11.3.1",
